--- conflicted
+++ resolved
@@ -716,21 +716,12 @@
 	if t != byte(TypeSharedDirectoryInfoRequest) {
 		return SharedDirectoryInfoRequest{}, trace.BadParameter("got message type %v, expected SharedDirectoryInfoRequest(%v)", t, TypeSharedDirectoryInfoRequest)
 	}
-<<<<<<< HEAD
-	var completionId, directoryId uint32
-	err = binary.Read(in, binary.BigEndian, &completionId)
-	if err != nil {
-		return SharedDirectoryInfoRequest{}, trace.Wrap(err)
-	}
-	err = binary.Read(in, binary.BigEndian, &directoryId)
-=======
 	var completionID, directoryID uint32
 	err = binary.Read(in, binary.BigEndian, &completionID)
 	if err != nil {
 		return SharedDirectoryInfoRequest{}, trace.Wrap(err)
 	}
 	err = binary.Read(in, binary.BigEndian, &directoryID)
->>>>>>> 41577e8b
 	if err != nil {
 		return SharedDirectoryInfoRequest{}, trace.Wrap(err)
 	}
@@ -740,13 +731,8 @@
 	}
 
 	return SharedDirectoryInfoRequest{
-<<<<<<< HEAD
-		CompletionID: completionId,
-		DirectoryID:  directoryId,
-=======
 		CompletionID: completionID,
 		DirectoryID:  directoryID,
->>>>>>> 41577e8b
 		Path:         path,
 	}, nil
 }
@@ -778,13 +764,8 @@
 	if t != byte(TypeSharedDirectoryInfoResponse) {
 		return SharedDirectoryInfoResponse{}, trace.BadParameter("got message type %v, expected SharedDirectoryInfoResponse(%v)", t, TypeSharedDirectoryInfoResponse)
 	}
-<<<<<<< HEAD
-	var completionId, errCode uint32
-	err = binary.Read(in, binary.BigEndian, &completionId)
-=======
 	var completionID, errCode uint32
 	err = binary.Read(in, binary.BigEndian, &completionID)
->>>>>>> 41577e8b
 	if err != nil {
 		return SharedDirectoryInfoResponse{}, trace.Wrap(err)
 	}
@@ -798,11 +779,7 @@
 	}
 
 	return SharedDirectoryInfoResponse{
-<<<<<<< HEAD
-		CompletionID: completionId,
-=======
 		CompletionID: completionID,
->>>>>>> 41577e8b
 		ErrCode:      errCode,
 		Fso:          fso,
 	}, nil
