// Copyright 2021 Gravitational, Inc
//
// Licensed under the Apache License, Version 2.0 (the "License");
// you may not use this file except in compliance with the License.
// You may obtain a copy of the License at
//
//      http://www.apache.org/licenses/LICENSE-2.0
//
// Unless required by applicable law or agreed to in writing, software
// distributed under the License is distributed on an "AS IS" BASIS,
// WITHOUT WARRANTIES OR CONDITIONS OF ANY KIND, either express or implied.
// See the License for the specific language governing permissions and
// limitations under the License.

use crate::errors::{invalid_data_error, NTSTATUS_OK, SPECIAL_NO_RESPONSE};
use crate::util::to_unicode;
use crate::Payload;
use crate::{scard, vchan};
use byteorder::{LittleEndian, ReadBytesExt, WriteBytesExt};
use num_traits::{FromPrimitive, ToPrimitive};
use rdp::core::mcs;
use rdp::core::tpkt;
use rdp::model::data::Message;
use rdp::model::error::*;
<<<<<<< HEAD
use std::convert::TryFrom;
=======
>>>>>>> 997b7d65
use std::io::{Read, Write};

pub const CHANNEL_NAME: &str = "rdpdr";

/// Client implements a device redirection (RDPDR) client, as defined in
/// https://winprotocoldoc.blob.core.windows.net/productionwindowsarchives/MS-RDPEFS/%5bMS-RDPEFS%5d.pdf
///
/// This client only supports a single smartcard device.
pub struct Client {
    vchan: vchan::Client,
    scard: scard::Client,
}

impl Client {
    pub fn new(cert_der: Vec<u8>, key_der: Vec<u8>, pin: String) -> Self {
        Client {
            vchan: vchan::Client::new(),
            scard: scard::Client::new(cert_der, key_der, pin),
        }
    }
    /// Reads raw RDP messages sent on the rdpdr virtual channel and replies as necessary.
    pub fn read_and_reply<S: Read + Write>(
        &mut self,
        payload: tpkt::Payload,
        mcs: &mut mcs::Client<S>,
    ) -> RdpResult<()> {
        if let Some(mut payload) = self.vchan.read(payload)? {
            let header = SharedHeader::decode(&mut payload)?;
            if let Component::RDPDR_CTYP_PRN = header.component {
                warn!("got {:?} RDPDR header from RDP server, ignoring because we're not redirecting any printers", header);
                return Ok(());
            }
<<<<<<< HEAD
            let resp = match header.packet_id {
=======
            let responses = match header.packet_id {
>>>>>>> 997b7d65
                PacketId::PAKID_CORE_SERVER_ANNOUNCE => {
                    self.handle_server_announce(&mut payload)?
                }
                PacketId::PAKID_CORE_SERVER_CAPABILITY => {
                    self.handle_server_capability(&mut payload)?
                }
                PacketId::PAKID_CORE_CLIENTID_CONFIRM => {
                    self.handle_client_id_confirm(&mut payload)?
                }
                PacketId::PAKID_CORE_DEVICE_REPLY => self.handle_device_reply(&mut payload)?,
                // Device IO request is where communication with the smartcard actually happens.
                // Everything up to this point was negotiation and smartcard device registration.
                PacketId::PAKID_CORE_DEVICE_IOREQUEST => {
                    self.handle_device_io_request(&mut payload)?
                }
                _ => {
                    // We don't implement the full set of messages. Only the ones necessary for initial
                    // negotiation and registration of a smartcard device.
                    error!(
                        "RDPDR packets {:?} are not implemented yet, ignoring",
                        header.packet_id
                    );
<<<<<<< HEAD
                    None
                }
            };

            if let Some(resp) = resp {
                return mcs.write(&CHANNEL_NAME.to_string(), resp);
=======
                    vec![]
                }
            };

            let chan = &CHANNEL_NAME.to_string();
            for resp in responses {
                mcs.write(chan, resp)?;
>>>>>>> 997b7d65
            }
        }
        Ok(())
    }

    fn handle_server_announce(&self, payload: &mut Payload) -> RdpResult<Vec<Vec<u8>>> {
        let req = ServerAnnounceRequest::decode(payload)?;
        debug!("got ServerAnnounceRequest {:?}", req);

        let resp = self.add_headers_and_chunkify(
            PacketId::PAKID_CORE_CLIENTID_CONFIRM,
            ClientAnnounceReply::new(req).encode()?,
        )?;
        debug!("sending client announce reply");
        Ok(resp)
    }

    fn handle_server_capability(&self, payload: &mut Payload) -> RdpResult<Vec<Vec<u8>>> {
        let req = ServerCoreCapabilityRequest::decode(payload)?;
        debug!("got {:?}", req);

        let resp = self.add_headers_and_chunkify(
            PacketId::PAKID_CORE_CLIENT_CAPABILITY,
            ClientCoreCapabilityResponse::new_response().encode()?,
        )?;
        debug!("sending client core capability response");
        Ok(resp)
    }

    fn handle_client_id_confirm(&self, payload: &mut Payload) -> RdpResult<Vec<Vec<u8>>> {
        let req = ServerClientIdConfirm::decode(payload)?;
        debug!("got ServerClientIdConfirm {:?}", req);

        let resp = self.add_headers_and_chunkify(
            PacketId::PAKID_CORE_DEVICELIST_ANNOUNCE,
            ClientDeviceListAnnounceRequest::new_smartcard().encode()?,
        )?;
        debug!("sending client device list announce request");
        Ok(resp)
    }

    fn handle_device_reply(&self, payload: &mut Payload) -> RdpResult<Vec<Vec<u8>>> {
        let req = ServerDeviceAnnounceResponse::decode(payload)?;
        debug!("got {:?}", req);

        if req.device_id != SCARD_DEVICE_ID {
            // TODO: delete
            debug!("Didn't get SCARD_DEVICE_ID!!!!!!!!!!!!!!!!!!!!");
            Err(invalid_data_error(&format!(
                "got ServerDeviceAnnounceResponse for unknown device_id {}",
                &req.device_id
            )))
        } else if req.result_code != NTSTATUS_OK {
            Err(invalid_data_error(&format!(
                "got unsuccessful ServerDeviceAnnounceResponse result code NTSTATUS({})",
                &req.result_code
            )))
        } else {
            Ok(vec![])
        }
    }

    fn handle_device_io_request(&mut self, payload: &mut Payload) -> RdpResult<Vec<Vec<u8>>> {
        let req = DeviceIoRequest::decode(payload)?;
        debug!("got {:?}", req);

        if let MajorFunction::IRP_MJ_DEVICE_CONTROL = req.major_function {
            let ioctl = DeviceControlRequest::decode(req, payload)?;
            debug!("got {:?}", ioctl);

            let (code, res) = self.scard.ioctl(ioctl.io_control_code, payload)?;
            if code == SPECIAL_NO_RESPONSE {
                return Ok(vec![]);
            }
            let resp = self.add_headers_and_chunkify(
                PacketId::PAKID_CORE_DEVICE_IOCOMPLETION,
                DeviceControlResponse::new(&ioctl, code, res).encode()?,
            )?;
            debug!("sending device IO response");
            Ok(resp)
        } else {
            Err(invalid_data_error(&format!(
                "got unsupported major_function in DeviceIoRequest: {:?}",
                &req.major_function
            )))
        }
    }
<<<<<<< HEAD

    pub fn write_drive_announce<S: Read + Write>(
        &self,
        drive_name: String,
        mcs: &mut mcs::Client<S>,
    ) -> RdpResult<()> {
        let new_drive = ClientDeviceListAnnounce::new(drive_name);
        debug!("announcing drive: {:?}", new_drive);
        mcs.write(&CHANNEL_NAME.to_string(), new_drive.encode()?)
    }
}

fn encode_message(packet_id: PacketId, payload: Vec<u8>) -> RdpResult<Vec<u8>> {
    let mut inner = SharedHeader::new(Component::RDPDR_CTYP_CORE, packet_id).encode()?;
    inner.extend_from_slice(&payload);
    let mut outer = vchan::ChannelPDUHeader::new(
        inner.length() as u32,
        vchan::ChannelPDUFlags::CHANNEL_FLAG_ONLY,
    )
    .encode()?;
    outer.extend_from_slice(&inner);
    Ok(outer)
}

/// 2.2.1.1 Shared Header (RDPDR_HEADER)
/// This header is present at the beginning of every message in this protocol.
=======

    /// add_headers_and_chunkify takes an encoded PDU ready to be sent over a virtual channel (payload),
    /// adds on the Shared Header based the passed packet_id, adds the appropriate (virtual) Channel PDU Header,
    /// and splits the entire payload into chunks if the payload exceeds the maximum size.
    fn add_headers_and_chunkify(
        &self,
        packet_id: PacketId,
        payload: Vec<u8>,
    ) -> RdpResult<Vec<Vec<u8>>> {
        let mut inner = SharedHeader::new(Component::RDPDR_CTYP_CORE, packet_id).encode()?;
        inner.extend_from_slice(&payload);
        self.vchan.add_header_and_chunkify(None, inner)
    }
}

/// 2.2.1.1 Shared Header (RDPDR_HEADER)
/// This header is present at the beginning of every message in sent over the rdpdr virtual channel.
>>>>>>> 997b7d65
/// The purpose of this header is to describe the type of the message.
/// https://docs.microsoft.com/en-us/openspecs/windows_protocols/ms-rdpefs/29d4108f-8163-4a67-8271-e48c4b9c2a7c
#[derive(Debug)]
struct SharedHeader {
    component: Component,
    packet_id: PacketId,
}

impl SharedHeader {
    fn new(component: Component, packet_id: PacketId) -> Self {
        Self {
            component,
            packet_id,
        }
    }
    fn decode(payload: &mut Payload) -> RdpResult<Self> {
        let component = payload.read_u16::<LittleEndian>()?;
        let packet_id = payload.read_u16::<LittleEndian>()?;
        Ok(Self {
            component: Component::from_u16(component).ok_or_else(|| {
                invalid_data_error(&format!("invalid component value {:#06x}", component))
            })?,
            packet_id: PacketId::from_u16(packet_id).ok_or_else(|| {
                invalid_data_error(&format!("invalid packet_id value {:#06x}", packet_id))
            })?,
        })
    }
    fn encode(&self) -> RdpResult<Vec<u8>> {
        let mut w = vec![];
        w.write_u16::<LittleEndian>(self.component.to_u16().unwrap())?;
        w.write_u16::<LittleEndian>(self.packet_id.to_u16().unwrap())?;
        Ok(w)
    }
}

#[derive(Debug, FromPrimitive, ToPrimitive)]
#[allow(non_camel_case_types)]
enum Component {
    RDPDR_CTYP_CORE = 0x4472,
    RDPDR_CTYP_PRN = 0x5052,
}

#[derive(Debug, FromPrimitive, ToPrimitive)]
#[allow(non_camel_case_types)]
enum PacketId {
    PAKID_CORE_SERVER_ANNOUNCE = 0x496E,
    PAKID_CORE_CLIENTID_CONFIRM = 0x4343,
    PAKID_CORE_CLIENT_NAME = 0x434E,
    PAKID_CORE_DEVICELIST_ANNOUNCE = 0x4441,
    PAKID_CORE_DEVICE_REPLY = 0x6472,
    PAKID_CORE_DEVICE_IOREQUEST = 0x4952,
    PAKID_CORE_DEVICE_IOCOMPLETION = 0x4943,
    PAKID_CORE_SERVER_CAPABILITY = 0x5350,
    PAKID_CORE_CLIENT_CAPABILITY = 0x4350,
    PAKID_CORE_DEVICELIST_REMOVE = 0x444D,
    PAKID_PRN_CACHE_DATA = 0x5043,
    PAKID_CORE_USER_LOGGEDON = 0x554C,
    PAKID_PRN_USING_XPS = 0x5543,
}

type ServerAnnounceRequest = ClientIdMessage;
type ClientAnnounceReply = ClientIdMessage;
type ServerClientIdConfirm = ClientIdMessage;

const VERSION_MAJOR: u16 = 0x0001;
const VERSION_MINOR: u16 = 0x000c;

#[derive(Debug)]
struct ClientIdMessage {
    version_major: u16,
    version_minor: u16,
    client_id: u32,
}

impl ClientIdMessage {
    fn new(req: ServerAnnounceRequest) -> Self {
        Self {
            version_major: VERSION_MAJOR,
            version_minor: VERSION_MINOR,
            client_id: req.client_id,
        }
    }

    fn encode(&self) -> RdpResult<Vec<u8>> {
        let mut w = vec![];
        w.write_u16::<LittleEndian>(self.version_major)?;
        w.write_u16::<LittleEndian>(self.version_minor)?;
        w.write_u32::<LittleEndian>(self.client_id)?;
        Ok(w)
    }

    fn decode(payload: &mut Payload) -> RdpResult<Self> {
        Ok(Self {
            version_major: payload.read_u16::<LittleEndian>()?,
            version_minor: payload.read_u16::<LittleEndian>()?,
            client_id: payload.read_u32::<LittleEndian>()?,
        })
    }
}

#[derive(Debug)]
struct ServerCoreCapabilityRequest {
    num_capabilities: u16,
    padding: u16,
    capabilities: Vec<CapabilitySet>,
}

impl ServerCoreCapabilityRequest {
    fn new_response() -> Self {
        // Clients are always required to send the "general" capability set.
        // In addition, we also send the optional smartcard capability (CAP_SMARTCARD_TYPE)
        // and drive capability (CAP_DRIVE_TYPE).
        let capabilities = vec![
            CapabilitySet {
                header: CapabilityHeader {
                    cap_type: CapabilityType::CAP_GENERAL_TYPE,
                    length: 8 + 36, // 8 byte header + 36 byte capability descriptor
                    version: GENERAL_CAPABILITY_VERSION_02,
                },
                data: Capability::General(GeneralCapabilitySet {
                    os_type: 0,
                    os_version: 0,
                    protocol_major_version: VERSION_MAJOR,
                    protocol_minor_version: VERSION_MINOR,
                    io_code_1: 0x00007fff, // Combination of all the required bits.
                    io_code_2: 0,
                    extended_pdu: 0x00000001 | 0x00000002, // RDPDR_DEVICE_REMOVE_PDUS | RDPDR_CLIENT_DISPLAY_NAME_PDU
                    extra_flags_1: 0,
                    extra_flags_2: 0,
                    special_type_device_cap: 1, // Request redirection of 1 special device - smartcard.
                }),
            },
            CapabilitySet {
                header: CapabilityHeader {
                    cap_type: CapabilityType::CAP_SMARTCARD_TYPE,
                    length: 8, // 8 byte header + empty capability descriptor
                    version: SMARTCARD_CAPABILITY_VERSION_01,
                },
                data: Capability::Smartcard,
            },
            CapabilitySet {
                header: CapabilityHeader {
                    cap_type: CapabilityType::CAP_DRIVE_TYPE,
                    length: 8, // 8 byte header + empty capability descriptor
                    version: DRIVE_CAPABILITY_VERSION_02,
                },
                data: Capability::Drive,
            },
        ];

        Self {
            padding: 0,
            num_capabilities: u16::try_from(capabilities.len()).ok().unwrap(),
            capabilities,
        }
    }

    fn encode(&self) -> RdpResult<Vec<u8>> {
        let mut w = vec![];
        w.write_u16::<LittleEndian>(self.num_capabilities)?;
        w.write_u16::<LittleEndian>(self.padding)?;
        for cap in self.capabilities.iter() {
            w.extend_from_slice(&cap.encode()?);
        }
        Ok(w)
    }

    fn decode(payload: &mut Payload) -> RdpResult<Self> {
        let num_capabilities = payload.read_u16::<LittleEndian>()?;
        let padding = payload.read_u16::<LittleEndian>()?;
        let mut capabilities = vec![];
        for _ in 0..num_capabilities {
            capabilities.push(CapabilitySet::decode(payload)?);
        }

        Ok(Self {
            num_capabilities,
            padding,
            capabilities,
        })
    }
}

#[derive(Debug)]
struct CapabilitySet {
    header: CapabilityHeader,
    data: Capability,
}

impl CapabilitySet {
    fn encode(&self) -> RdpResult<Vec<u8>> {
        let mut w = self.header.encode()?;
        w.extend_from_slice(&self.data.encode()?);
        Ok(w)
    }
    fn decode(payload: &mut Payload) -> RdpResult<Self> {
        let header = CapabilityHeader::decode(payload)?;
        let data = Capability::decode(payload, &header)?;

        Ok(Self { header, data })
    }
}

const SMARTCARD_CAPABILITY_VERSION_01: u32 = 0x00000001;
const DRIVE_CAPABILITY_VERSION_02: u32 = 0x00000002;
#[allow(dead_code)]
const GENERAL_CAPABILITY_VERSION_01: u32 = 0x00000001;
const GENERAL_CAPABILITY_VERSION_02: u32 = 0x00000002;

#[derive(Debug)]
struct CapabilityHeader {
    cap_type: CapabilityType,
    length: u16,
    version: u32,
}

impl CapabilityHeader {
    fn encode(&self) -> RdpResult<Vec<u8>> {
        let mut w = vec![];
        w.write_u16::<LittleEndian>(self.cap_type.to_u16().unwrap())?;
        w.write_u16::<LittleEndian>(self.length)?;
        w.write_u32::<LittleEndian>(self.version)?;
        Ok(w)
    }
    fn decode(payload: &mut Payload) -> RdpResult<Self> {
        let cap_type = payload.read_u16::<LittleEndian>()?;
        Ok(Self {
            cap_type: CapabilityType::from_u16(cap_type).ok_or_else(|| {
                invalid_data_error(&format!("invalid capability type {:#06x}", cap_type))
            })?,
            length: payload.read_u16::<LittleEndian>()?,
            version: payload.read_u32::<LittleEndian>()?,
        })
    }
}

#[derive(Debug, FromPrimitive, ToPrimitive)]
#[allow(non_camel_case_types)]
enum CapabilityType {
    CAP_GENERAL_TYPE = 0x0001,
    CAP_PRINTER_TYPE = 0x0002,
    CAP_PORT_TYPE = 0x0003,
    CAP_DRIVE_TYPE = 0x0004,
    CAP_SMARTCARD_TYPE = 0x0005,
}

#[derive(Debug)]
enum Capability {
    General(GeneralCapabilitySet),
    Printer,
    Port,
    Drive,
    Smartcard,
}

impl Capability {
    fn encode(&self) -> RdpResult<Vec<u8>> {
        match self {
            Capability::General(general) => Ok(general.encode()?),
            _ => Ok(vec![]),
        }
    }

    fn decode(payload: &mut Payload, header: &CapabilityHeader) -> RdpResult<Self> {
        match header.cap_type {
            CapabilityType::CAP_GENERAL_TYPE => Ok(Capability::General(
                GeneralCapabilitySet::decode(payload, header.version)?,
            )),
            CapabilityType::CAP_PRINTER_TYPE => Ok(Capability::Printer),
            CapabilityType::CAP_PORT_TYPE => Ok(Capability::Port),
            CapabilityType::CAP_DRIVE_TYPE => Ok(Capability::Drive),
            CapabilityType::CAP_SMARTCARD_TYPE => Ok(Capability::Smartcard),
        }
    }
}

#[derive(Debug)]
struct GeneralCapabilitySet {
    os_type: u32,
    os_version: u32,
    protocol_major_version: u16,
    protocol_minor_version: u16,
    io_code_1: u32,
    io_code_2: u32,
    extended_pdu: u32,
    extra_flags_1: u32,
    extra_flags_2: u32,
    special_type_device_cap: u32,
}

impl GeneralCapabilitySet {
    fn encode(&self) -> RdpResult<Vec<u8>> {
        let mut w = vec![];
        w.write_u32::<LittleEndian>(self.os_type)?;
        w.write_u32::<LittleEndian>(self.os_version)?;
        w.write_u16::<LittleEndian>(self.protocol_major_version)?;
        w.write_u16::<LittleEndian>(self.protocol_minor_version)?;
        w.write_u32::<LittleEndian>(self.io_code_1)?;
        w.write_u32::<LittleEndian>(self.io_code_2)?;
        w.write_u32::<LittleEndian>(self.extended_pdu)?;
        w.write_u32::<LittleEndian>(self.extra_flags_1)?;
        w.write_u32::<LittleEndian>(self.extra_flags_2)?;
        w.write_u32::<LittleEndian>(self.special_type_device_cap)?;
        Ok(w)
    }

    fn decode(payload: &mut Payload, version: u32) -> RdpResult<Self> {
        Ok(Self {
            os_type: payload.read_u32::<LittleEndian>()?,
            os_version: payload.read_u32::<LittleEndian>()?,
            protocol_major_version: payload.read_u16::<LittleEndian>()?,
            protocol_minor_version: payload.read_u16::<LittleEndian>()?,
            io_code_1: payload.read_u32::<LittleEndian>()?,
            io_code_2: payload.read_u32::<LittleEndian>()?,
            extended_pdu: payload.read_u32::<LittleEndian>()?,
            extra_flags_1: payload.read_u32::<LittleEndian>()?,
            extra_flags_2: payload.read_u32::<LittleEndian>()?,
            special_type_device_cap: if version == GENERAL_CAPABILITY_VERSION_02 {
                payload.read_u32::<LittleEndian>()?
            } else {
                0
            },
        })
    }
}

type ClientCoreCapabilityResponse = ServerCoreCapabilityRequest;

// Each redirected device requires a unique ID.
const SCARD_DEVICE_ID: u32 = 1;
const DRIVE_DEVICE_ID: u32 = 2;

#[derive(Debug)]
struct ClientDeviceListAnnounceRequest {
    device_count: u32,
    device_list: Vec<DeviceAnnounceHeader>,
}

impl ClientDeviceListAnnounceRequest {
    // We only need to announce the smartcard in this Client Device List Announce Request.
    // Drives (directories) can be announced at any time with a Client Drive Device List Announce.
    fn new_smartcard() -> Self {
        Self {
            device_count: 1,
            device_list: vec![DeviceAnnounceHeader {
                device_type: DeviceType::RDPDR_DTYP_SMARTCARD,
                device_id: SCARD_DEVICE_ID,
                // This name is a constant defined by the spec.
                preferred_dos_name: "SCARD".to_string(),
                device_data_length: 0,
                device_data: vec![],
            }],
        }
    }

    fn encode(&self) -> RdpResult<Vec<u8>> {
        let mut w = vec![];
        w.write_u32::<LittleEndian>(self.device_count)?;
        for dev in self.device_list.iter() {
            w.extend_from_slice(&dev.encode()?);
        }
        Ok(w)
    }
}

#[derive(Debug)]
struct DeviceAnnounceHeader {
    device_type: DeviceType,
    device_id: u32,
    preferred_dos_name: String,
    device_data_length: u32,
    device_data: Vec<u8>,
}

impl DeviceAnnounceHeader {
    fn encode(&self) -> RdpResult<Vec<u8>> {
        let mut w = vec![];
        w.write_u32::<LittleEndian>(self.device_type.to_u32().unwrap())?;
        w.write_u32::<LittleEndian>(self.device_id)?;
        let mut name: &str = &self.preferred_dos_name;
        if name.len() > 8 {
            name = &name[..8];
        }
        w.extend_from_slice(&format!("{:\x00<8}", name).into_bytes());
        w.write_u32::<LittleEndian>(self.device_data_length)?;
        w.extend_from_slice(&self.device_data);
        Ok(w)
    }
}

#[derive(Debug, FromPrimitive, ToPrimitive)]
#[allow(non_camel_case_types)]
enum DeviceType {
    RDPDR_DTYP_SERIAL = 0x00000001,
    RDPDR_DTYP_PARALLEL = 0x00000002,
    RDPDR_DTYP_PRINT = 0x00000004,
    RDPDR_DTYP_FILESYSTEM = 0x00000008,
    RDPDR_DTYP_SMARTCARD = 0x00000020,
}

#[derive(Debug)]
struct ServerDeviceAnnounceResponse {
    device_id: u32,
    result_code: u32,
}

impl ServerDeviceAnnounceResponse {
    fn decode(payload: &mut Payload) -> RdpResult<Self> {
        Ok(Self {
            device_id: payload.read_u32::<LittleEndian>()?,
            result_code: payload.read_u32::<LittleEndian>()?,
        })
    }
}

#[derive(Debug)]
#[allow(dead_code)]
struct DeviceIoRequest {
    device_id: u32,
    file_id: u32,
    completion_id: u32,
    major_function: MajorFunction,
    minor_function: MinorFunction,
}

impl DeviceIoRequest {
    fn decode(payload: &mut Payload) -> RdpResult<Self> {
        let device_id = payload.read_u32::<LittleEndian>()?;
        let file_id = payload.read_u32::<LittleEndian>()?;
        let completion_id = payload.read_u32::<LittleEndian>()?;
        let major_function = payload.read_u32::<LittleEndian>()?;
        let minor_function = payload.read_u32::<LittleEndian>()?;
        Ok(Self {
            device_id,
            file_id,
            completion_id,
            major_function: MajorFunction::from_u32(major_function).ok_or_else(|| {
                invalid_data_error(&format!(
                    "invalid major function value {:#010x}",
                    major_function
                ))
            })?,
            minor_function: MinorFunction::from_u32(minor_function).ok_or_else(|| {
                invalid_data_error(&format!(
                    "invalid minor function value {:#010x}",
                    minor_function
                ))
            })?,
        })
    }
}

#[derive(Debug, FromPrimitive, ToPrimitive)]
#[allow(non_camel_case_types)]
enum MajorFunction {
    IRP_MJ_CREATE = 0x00000000,
    IRP_MJ_CLOSE = 0x00000002,
    IRP_MJ_READ = 0x00000003,
    IRP_MJ_WRITE = 0x00000004,
    IRP_MJ_DEVICE_CONTROL = 0x0000000E,
    IRP_MJ_QUERY_VOLUME_INFORMATION = 0x0000000A,
    IRP_MJ_SET_VOLUME_INFORMATION = 0x0000000B,
    IRP_MJ_QUERY_INFORMATION = 0x00000005,
    IRP_MJ_SET_INFORMATION = 0x00000006,
    IRP_MJ_DIRECTORY_CONTROL = 0x0000000C,
    IRP_MJ_LOCK_CONTROL = 0x00000011,
}

#[derive(Debug, FromPrimitive, ToPrimitive)]
#[allow(non_camel_case_types)]
enum MinorFunction {
    IRP_MN_NONE = 0x00000000,
    IRP_MN_QUERY_DIRECTORY = 0x00000001,
    IRP_MN_NOTIFY_CHANGE_DIRECTORY = 0x00000002,
}

#[derive(Debug)]
#[allow(dead_code)]
struct DeviceControlRequest {
    header: DeviceIoRequest,
    output_buffer_length: u32,
    input_buffer_length: u32,
    io_control_code: u32,
    padding: [u8; 20],
}

impl DeviceControlRequest {
    fn decode(header: DeviceIoRequest, payload: &mut Payload) -> RdpResult<Self> {
        let output_buffer_length = payload.read_u32::<LittleEndian>()?;
        let input_buffer_length = payload.read_u32::<LittleEndian>()?;
        let io_control_code = payload.read_u32::<LittleEndian>()?;
        let mut padding: [u8; 20] = [0; 20];
        payload.read_exact(&mut padding)?;
        Ok(Self {
            header,
            output_buffer_length,
            input_buffer_length,
            io_control_code,
            padding,
        })
    }
}

#[derive(Debug)]
struct DeviceIoResponse {
    device_id: u32,
    completion_id: u32,
    io_status: u32,
}

impl DeviceIoResponse {
    fn new(req: &DeviceIoRequest, io_status: u32) -> Self {
        Self {
            device_id: req.device_id,
            completion_id: req.completion_id,
            io_status,
        }
    }

    fn encode(&self) -> RdpResult<Vec<u8>> {
        let mut w = vec![];
        w.write_u32::<LittleEndian>(self.device_id)?;
        w.write_u32::<LittleEndian>(self.completion_id)?;
        w.write_u32::<LittleEndian>(self.io_status)?;
        Ok(w)
    }
}

#[derive(Debug)]
struct DeviceControlResponse {
    header: DeviceIoResponse,
    output_buffer_length: u32,
    output_buffer: Vec<u8>,
}

impl DeviceControlResponse {
    fn new(req: &DeviceControlRequest, io_status: u32, output: Vec<u8>) -> Self {
        Self {
            header: DeviceIoResponse::new(&req.header, io_status),
            output_buffer_length: output.length() as u32,
            output_buffer: output,
        }
    }

    fn encode(&mut self) -> RdpResult<Vec<u8>> {
        let mut w = vec![];
        w.extend_from_slice(&self.header.encode()?);
        w.write_u32::<LittleEndian>(self.output_buffer_length)?;
        w.extend_from_slice(&self.output_buffer);
        Ok(w)
    }
}

/// [MS-RDPEFS] 2.2.3.1 Client Device List Announce
/// This message can be sent from the client to the server
/// at any point, in order to announce a new drive that's ready
/// for redirection (aka RDP's version of "mounting a network drive").
#[derive(Debug)]
struct ClientDeviceListAnnounce {
    header: SharedHeader,
    device_count: u32,
    device_announce: Vec<DeviceAnnounceHeader>,
}

impl ClientDeviceListAnnounce {
    fn new(drive_name: String) -> Self {
        let header = SharedHeader::new(
            Component::RDPDR_CTYP_CORE,
            PacketId::PAKID_CORE_DEVICELIST_ANNOUNCE,
        );

        let device_data = to_unicode(&drive_name);

        let device_announce = vec![DeviceAnnounceHeader {
            device_type: DeviceType::RDPDR_DTYP_FILESYSTEM,
            device_id: DRIVE_DEVICE_ID,
            preferred_dos_name: drive_name,
            // According to the spec:
            //
            // If the client supports DRIVE_CAPABILITY_VERSION_02 in the Drive Capability Set,
            // then the full name MUST also be specified in the DeviceData field, as a null-terminated
            // Unicode string. If the DeviceDataLength field is nonzero, the content of the
            // PreferredDosName field is ignored.
            device_data_length: device_data.len() as u32,
            device_data,
        }];

        Self {
            header,
            device_count: 1,
            device_announce,
        }
    }

    fn encode(&self) -> RdpResult<Vec<u8>> {
        let mut w = vec![];
        w.extend_from_slice(&self.header.encode()?);
        w.write_u32::<LittleEndian>(self.device_count)?;
        for dev in self.device_announce.iter() {
            w.extend_from_slice(&dev.encode()?);
        }
        Ok(w)
    }
}<|MERGE_RESOLUTION|>--- conflicted
+++ resolved
@@ -22,10 +22,7 @@
 use rdp::core::tpkt;
 use rdp::model::data::Message;
 use rdp::model::error::*;
-<<<<<<< HEAD
 use std::convert::TryFrom;
-=======
->>>>>>> 997b7d65
 use std::io::{Read, Write};
 
 pub const CHANNEL_NAME: &str = "rdpdr";
@@ -58,11 +55,7 @@
                 warn!("got {:?} RDPDR header from RDP server, ignoring because we're not redirecting any printers", header);
                 return Ok(());
             }
-<<<<<<< HEAD
-            let resp = match header.packet_id {
-=======
             let responses = match header.packet_id {
->>>>>>> 997b7d65
                 PacketId::PAKID_CORE_SERVER_ANNOUNCE => {
                     self.handle_server_announce(&mut payload)?
                 }
@@ -85,14 +78,6 @@
                         "RDPDR packets {:?} are not implemented yet, ignoring",
                         header.packet_id
                     );
-<<<<<<< HEAD
-                    None
-                }
-            };
-
-            if let Some(resp) = resp {
-                return mcs.write(&CHANNEL_NAME.to_string(), resp);
-=======
                     vec![]
                 }
             };
@@ -100,7 +85,6 @@
             let chan = &CHANNEL_NAME.to_string();
             for resp in responses {
                 mcs.write(chan, resp)?;
->>>>>>> 997b7d65
             }
         }
         Ok(())
@@ -188,7 +172,6 @@
             )))
         }
     }
-<<<<<<< HEAD
 
     pub fn write_drive_announce<S: Read + Write>(
         &self,
@@ -199,23 +182,6 @@
         debug!("announcing drive: {:?}", new_drive);
         mcs.write(&CHANNEL_NAME.to_string(), new_drive.encode()?)
     }
-}
-
-fn encode_message(packet_id: PacketId, payload: Vec<u8>) -> RdpResult<Vec<u8>> {
-    let mut inner = SharedHeader::new(Component::RDPDR_CTYP_CORE, packet_id).encode()?;
-    inner.extend_from_slice(&payload);
-    let mut outer = vchan::ChannelPDUHeader::new(
-        inner.length() as u32,
-        vchan::ChannelPDUFlags::CHANNEL_FLAG_ONLY,
-    )
-    .encode()?;
-    outer.extend_from_slice(&inner);
-    Ok(outer)
-}
-
-/// 2.2.1.1 Shared Header (RDPDR_HEADER)
-/// This header is present at the beginning of every message in this protocol.
-=======
 
     /// add_headers_and_chunkify takes an encoded PDU ready to be sent over a virtual channel (payload),
     /// adds on the Shared Header based the passed packet_id, adds the appropriate (virtual) Channel PDU Header,
@@ -233,7 +199,6 @@
 
 /// 2.2.1.1 Shared Header (RDPDR_HEADER)
 /// This header is present at the beginning of every message in sent over the rdpdr virtual channel.
->>>>>>> 997b7d65
 /// The purpose of this header is to describe the type of the message.
 /// https://docs.microsoft.com/en-us/openspecs/windows_protocols/ms-rdpefs/29d4108f-8163-4a67-8271-e48c4b9c2a7c
 #[derive(Debug)]
