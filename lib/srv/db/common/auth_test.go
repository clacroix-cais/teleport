--- conflicted
+++ resolved
@@ -102,13 +102,6 @@
 func TestAuthGetRedshiftServerlessAuthToken(t *testing.T) {
 	t.Parallel()
 
-<<<<<<< HEAD
-	auth, err := NewAuth(AuthConfig{
-		AuthClient: new(authClientMock),
-		Clients: &cloud.TestCloudClients{
-			RedshiftServerless: &cloudtest.RedshiftServerlessMock{
-				GetCredentialsOutput: cloudtest.RedshiftServerlessGetCredentialsOutput("IAM:some-user", "some-password"),
-=======
 	clock := clockwork.NewFakeClock()
 	auth, err := NewAuth(AuthConfig{
 		Clock:      clock,
@@ -116,7 +109,6 @@
 		Clients: &cloud.TestCloudClients{
 			RedshiftServerless: &cloudtest.RedshiftServerlessMock{
 				GetCredentialsOutput: cloudtest.RedshiftServerlessGetCredentialsOutput("IAM:some-user", "some-password", clock),
->>>>>>> 32408a0a
 			},
 		},
 	})
@@ -128,13 +120,8 @@
 		Database:     newRedshiftServerlessDatabase(t),
 	})
 	require.NoError(t, err)
-<<<<<<< HEAD
-	require.Equal(t, dbUser, "IAM:some-user")
-	require.Equal(t, dbPassword, "some-password")
-=======
 	require.Equal(t, "IAM:some-user", dbUser)
 	require.Equal(t, "some-password", dbPassword)
->>>>>>> 32408a0a
 }
 
 func TestAuthGetTLSConfig(t *testing.T) {
@@ -397,28 +384,19 @@
 	require.Equal(t, identityResourceID(t, "identity"), resourceID)
 }
 
-<<<<<<< HEAD
-func TestUsernameToAWSRoleARN(t *testing.T) {
-=======
 func TestRedshiftServerlessUsernameToRoleARN(t *testing.T) {
->>>>>>> 32408a0a
 	t.Parallel()
 
 	tests := []struct {
 		inputUsername string
 		expectRoleARN string
-<<<<<<< HEAD
-=======
 		expectError   bool
->>>>>>> 32408a0a
 	}{
 		{
 			inputUsername: "arn:aws:iam::1234567890:role/rolename",
 			expectRoleARN: "arn:aws:iam::1234567890:role/rolename",
 		},
 		{
-<<<<<<< HEAD
-=======
 			inputUsername: "arn:aws:iam::1234567890:user/user",
 			expectError:   true,
 		},
@@ -427,7 +405,6 @@
 			expectError:   true,
 		},
 		{
->>>>>>> 32408a0a
 			inputUsername: "role/rolename",
 			expectRoleARN: "arn:aws:iam::1234567890:role/rolename",
 		},
@@ -435,8 +412,6 @@
 			inputUsername: "rolename",
 			expectRoleARN: "arn:aws:iam::1234567890:role/rolename",
 		},
-<<<<<<< HEAD
-=======
 		{
 			inputUsername: "IAM:user",
 			expectError:   true,
@@ -445,14 +420,10 @@
 			inputUsername: "IAMR:rolename",
 			expectError:   true,
 		},
->>>>>>> 32408a0a
 	}
 
 	for _, test := range tests {
 		t.Run(test.inputUsername, func(t *testing.T) {
-<<<<<<< HEAD
-			require.Equal(t, test.expectRoleARN, UsernameToAWSRoleARN(newRedshiftServerlessDatabase(t), test.inputUsername))
-=======
 			actualRoleARN, err := redshiftServerlessUsernameToRoleARN(newRedshiftServerlessDatabase(t).GetAWS(), test.inputUsername)
 			if test.expectError {
 				require.Error(t, err)
@@ -460,7 +431,6 @@
 				require.NoError(t, err)
 				require.Equal(t, test.expectRoleARN, actualRoleARN)
 			}
->>>>>>> 32408a0a
 		})
 	}
 }
@@ -544,11 +514,8 @@
 }
 
 func newRedshiftServerlessDatabase(t *testing.T) types.Database {
-<<<<<<< HEAD
-=======
-	t.Helper()
-
->>>>>>> 32408a0a
+	t.Helper()
+
 	database, err := types.NewDatabaseV3(types.Metadata{
 		Name: "test-database",
 	}, types.DatabaseSpecV3{
