--- conflicted
+++ resolved
@@ -1981,17 +1981,10 @@
 		return trace.Wrap(err)
 	}
 
-<<<<<<< HEAD
-=======
-	if session == nil {
-		return trace.NotFound(notFoundErrorMessage)
-	}
-
 	if session.GetSessionKind() != types.SSHSessionKind {
 		return trace.BadParameter("session joining is only supported for ssh sessions, not %q sessions", session.GetSessionKind())
 	}
 
->>>>>>> 9e32cf4d
 	// connect to server:
 	nc, err := proxyClient.ConnectToNode(ctx, NodeAddr{
 		Addr:      session.GetAddress() + ":0",
