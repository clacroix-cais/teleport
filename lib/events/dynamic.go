--- conflicted
+++ resolved
@@ -253,10 +253,8 @@
 		e = &events.UpgradeWindowStartUpdate{}
 	case SessionRecordingAccessEvent:
 		e = &events.SessionRecordingAccess{}
-<<<<<<< HEAD
 	case DesktopSharedDirectoryStartEvent:
 		e = &events.DesktopSharedDirectoryStart{}
-=======
 	case SSMRunEvent:
 		e = &events.SSMRun{}
 	case KubernetesClusterCreateEvent:
@@ -265,7 +263,6 @@
 		e = &events.KubernetesClusterUpdate{}
 	case KubernetesClusterDeleteEvent:
 		e = &events.KubernetesClusterDelete{}
->>>>>>> 99961924
 	case UnknownEvent:
 		e = &events.Unknown{}
 	default:
