--- conflicted
+++ resolved
@@ -742,13 +742,12 @@
               "slug": "/database-access/guides/azure-postgres-mysql/"
             },
             {
-<<<<<<< HEAD
+              "title": "Azure Cache for Redis",
+              "slug": "/database-access/guides/azure-redis/"
+            },
+            {
               "title": "Azure SQL Server (Preview)",
               "slug": "/database-access/guides/azure-sql-server-ad/"
-=======
-              "title": "Azure Cache for Redis",
-              "slug": "/database-access/guides/azure-redis/"
->>>>>>> 74b9ad86
             },
             {
               "title": "MongoDB Atlas",
